import os.path
<<<<<<< HEAD
from typing import List
=======
from typing import Optional, List
>>>>>>> 0755746c

import numpy as np
from numpy import ma as ma
from osgeo import ogr, osr
from qgis.PyQt.QtCore import *

from molusce.algorithms.dataprovider import ProviderError, Raster


class SamplerError(Exception):
    """Base class for exceptions in this module."""

    def __init__(self, msg):
        self.msg = msg


class Sampler(QObject):
    """Create training set based on input-output rasters.

    A sample is a set of input data for a model and output data that has to be predicted via the model.

    A sample contains:

    coordinates of pixel,
    input data consists of 2 parts:
        state is data that is read from 1-band raster, this raster contains initaial states (categories). Categories are splitted into set of dummy variables.
        factors is list of rasters (multiband probably) that explain transition between states (categories).
    output data is read from 1-band raster, this raster contains final states.

    In the simplest case we have pixel-by-pixel model. In such case:
        sample = np.array(
            ([Dummy_variables_for_pixel_from_state_raster], [pixel_from_factor1, ..., pixel_from_factorN], pixel_from_output_raster),
            dtype=[('state', float, 1),('factors',  float, N), ('output', float, 1)]
        )
    But we can use moving windows to collect samples, then input data contains several (eg 3x3) pixels for every raster (band).
    For example if we use 1-pixel neighbourhood (3x3 moving windows):
        sample = np.array(
            ( [Dummy1_1st-pixel_from_state_raster,..., DummyK_1st-pixel_from_state_raster, ..., DummyK_9th-pixel_from_state_raster],
              [1st-pixel_from_factor1, ..., 9th-pixel_from_factor1, ..., 1st-pixel_from_factorN..., 9th-pixel_from_factorN],
              pixel_from_output_raster
            ),
            dtype=[('state', float, 9*DummyVariablesCount),('factors',  float, 9*N), ('output', float, 1)]
        )
    """

    rangeChanged = pyqtSignal(str, int)
    updateProgress = pyqtSignal()
    samplingFinished = pyqtSignal()
    logMessage = pyqtSignal(str)
    errorReport = pyqtSignal(str)

    def __init__(
        self,
        state: Raster,
        factors: List[Raster],
        output: Raster = None,
        ns=0,
        categories: List[float] = None,
    ):
        """@param state            Raster of the current state (categories) values.
        @param factors          List of the factor rasters (predicting variables).
        @param output           Raster that contains states (categories) to predict.
        @param ns               Neighbourhood size.
        @paran categories       Complete list of classes of both input rasters.
        """
        QObject.__init__(self)

        # Neighbourhood size
        self.ns = ns

        self.factorsGeoData = state.getGeodata()
        for _r in factors:
            if not state.geoDataMatch(
                raster=None, geodata=self.factorsGeoData
            ):
                raise SamplerError(
                    "Geometries of the inputs and output rasters are different!"
                )

        # Categories of state raster
        self.stateCategories = state.getBandGradation(1)
        if categories is not None:
            self.stateCategories = list(
                set(state.getBandGradation(1) + categories)
            )
            self.stateCategories.sort()

        # Count of the categories
        self.categoriesCount = len(self.stateCategories)

        # Len of output vector
        self.outputVecLen = 1
        # Len of the vector of input states:
        self.stateVecLen = (
            self.categoriesCount - 1
        ) * state.getNeighbourhoodSize(self.ns)
        # Set up dummy variables
        self.catCodes = {}
        self.__calcCatVector()

        self.factorCount = len(factors)
        # Length of vector of the factor's pixels
        self.factorVectLen = 0
        self.factors = []
        for raster in factors:
            self.factorVectLen = (
                self.factorVectLen + raster.getNeighbourhoodSize(self.ns)
            )
            for bandNum in range(raster.getBandsCount()):
                self.factors.append(raster.getBand(bandNum + 1))
        self.factors = np.ma.array(self.factors, dtype=float)

        # Projection of the data coordinates
        self.proj = self.factorsGeoData["proj"]
        # Sample data
        self.data = None

    def __calcCatVector(self):
        """Split state category value into set of dummy variables and save them in a dictionary.
        self.stateCategories[-1] is base category.
        For example:
            if self.stateCategories = [1,2,3] then dummy vars are [V1, V2]: cat1 = [1, 0], cat2 = [0, 1], cat3 = [0 ,0]
        """
        for cat in self.stateCategories[:-1]:
            vect = np.zeros(self.categoriesCount - 1)
            num = self.stateCategories.index(cat)
            vect[num] = 1.0
            self.catCodes[cat] = vect
        self.catCodes[self.stateCategories[-1]] = vect = np.zeros(
            self.categoriesCount - 1
        )

    def cat2vect(self, category):
        """Return dummy variables for the category.
        @param category     The category number.
        """
        return self.catCodes[category]

    def getData(self):
        return self.data

    def get_inputs(self, state, row, col):
        """@param state            Raster of the current state (categories) values.
        @param factors          List of the factor rasters (predicting variables).
        """
        try:
            state_data = self.get_state(state, row, col)
            if state_data is None:  # Eliminate incomplete samples
                return None
            factors_data = self.get_factors(row, col)
            if factors_data is None:  # Eliminate incomplete samples
                return None
        except ProviderError:
            return None
        return np.hstack((state_data, factors_data))

    def get_factors(self, row, col):
        """Get input sample at (row, col) pixel and return it as array. Return None if the sample is incomplete."""
        neighbours = self.factors[
            :,
            row - self.ns : (row + self.ns + 1),
            col - self.ns : (col + self.ns + 1),
        ].flatten()

        # Mask neighbours.mask can be boolean array or single boolean => set it as iterable object
        mask = neighbours.mask
        if mask.shape == ():
            mask = [mask]
        if any(mask):  # Eliminate incomplete samples
            return None
        return neighbours

    def get_state(self, state, row, col):
        """Get current state at (row, col) pixel and return it as array. Return None if the sample is incomplete.
        The result is [Dummy_var1_for_pix1, ... Dummy_varK_for_pix1, ..., Dummy_var1_for_pixS, ... Dummy_varK_for_pixS],
            where K is count of dummy variables, S is count of pixels in the neighbours of the pixel.
        """
        neighbours = state.getNeighbours(row, col, self.ns).flatten()

        # Mask neighbours.mask can be boolean array or single boolean => set it as iterable object
        mask = neighbours.mask
        if mask.shape == ():
            mask = [mask]

        if any(mask):  # Eliminate incomplete samples
            return None
        result = np.zeros(self.stateVecLen)
        for i, cat in enumerate(neighbours):
            result[
                i * (self.categoriesCount - 1) : self.categoriesCount
                - 1
                + i * (self.categoriesCount - 1)
            ] = self.cat2vect(cat)
        return result

    def _getSample(self, state, output, row, col):
        """Get one sample from (row,col) pixel. See params in setTrainingData."""
        state_params = (
            ("state", float, self.stateVecLen)
            if self.stateVecLen > 1
            else ("state", float)
        )
        factors_params = (
            ("factors", float, self.factorVectLen)
            if self.factorVectLen > 1
            else ("factors", float)
        )
        output_params = (
            ("output", float, self.outputVecLen)
            if self.outputVecLen > 1
            else ("output", float)
        )
        data = np.zeros(
            1,
            dtype=[
                ("coords", float, 2),
                state_params,
                factors_params,
                output_params,
            ],
        )
        try:
            out_data = output.getPixelFromBand(
                row, col, band=1
            )  # Get the pixel
            if out_data is None:  # Eliminate masked samples
                return None

            data["output"] = out_data

            state_data = self.get_state(state, row, col)
            if state_data is None:  # Eliminate incomplete samples
                return None

            data["state"] = state_data

            factors_data = self.get_factors(row, col)
            if factors_data is None:  # Eliminate incomplete samples
                return None

            data["factors"] = factors_data
        except ProviderError:
            return None
        x, y = state.getPixelCoords(col, row)
        data["coords"] = x, y
        return data  # (coords, state_data, factors_data, out_data)

    def saveSamples(self, fileName):
        data = self.getData()
        if data is None:
            raise SamplerError("Samples cannot be created!")

        workdir = os.path.dirname(fileName)
        fileName = os.path.splitext(os.path.basename(fileName))[0]

        driver = ogr.GetDriverByName("ESRI Shapefile")
        sr = osr.SpatialReference()
        sr.ImportFromWkt(self.proj)

        ds = driver.CreateDataSource(workdir)
        lyr = ds.CreateLayer(fileName, sr, ogr.wkbPoint)
        if lyr is None:
            raise SamplerError("Creating output file failed!")

        fieldnames = ["state" + str(i) for i in range(self.stateVecLen)]
        fieldnames = fieldnames + [
            "factor" + str(i) for i in range(self.factorVectLen)
        ]
        fieldnames = fieldnames + [
            "out" + str(i) for i in range(self.outputVecLen)
        ]

        for name in fieldnames:
            field_defn = ogr.FieldDefn(name, ogr.OFTReal)
            if lyr.CreateField(field_defn) != 0:
                raise SamplerError("Creating Name field failed!")

        for row in data:
            x, y = row["coords"]
            if x and y:
                feat = ogr.Feature(lyr.GetLayerDefn())
                if self.stateVecLen > 1:
                    for i in range(self.stateVecLen):
                        name = fieldnames[i]
                        r = row["state"][i]
                        feat.SetField(name, r)
                else:
                    name = fieldnames[0]
                    r = row["state"]
                    feat.SetField(name, r)
                if self.factorVectLen > 1:
                    for i in range(self.factorVectLen):
                        name = fieldnames[i + self.stateVecLen]
                        r = row["factors"][i]
                        feat.SetField(name, r)
                else:
                    name = fieldnames[self.stateVecLen]
                    r = row["factors"]
                    feat.SetField(name, r)
                if self.outputVecLen > 1:
                    for i in range(self.outputVecLen):
                        name = fieldnames[
                            i + self.stateVecLen + self.factorVectLen
                        ]
                        r = row["output"][i]
                        feat.SetField(name, r)
                else:
                    name = fieldnames[self.stateVecLen + self.factorVectLen]
                    r = row["output"]
                    feat.SetField(name, r)
                pt = ogr.Geometry(ogr.wkbPoint)
                pt.SetPoint_2D(0, x, y)
                feat.SetGeometry(pt)
                if lyr.CreateFeature(feat) != 0:
                    raise SamplerError(
                        "Failed to create feature in shapefile!"
                    )
                feat.Destroy()
        ds = None

    def setTrainingData(
        self, state, output, shuffle=True, mode="All", samples=None
    ):
        """@param state            Raster of the current state (categories) values.
        @param output           Raster of the output (target) data
        @param shuffle          Perform random shuffle.
        @param mode             Type of sampling method:
                                    All             Get all pixels
                                    Random          Get samples. Count of samples in the data=samples.
                                    Stratified      Undersampling of major categories and/or oversampling of minor categories.
        @samples                Sample count of the training data (doesn't used in 'All' mode).
        """
        try:
            geodata = self.factorsGeoData
            for r in [state, output]:
                if not r.geoDataMatch(raster=None, geodata=geodata):
                    raise SamplerError(
                        "Geometries of the inputs or output rasters are distinct from factor's geometry!"
                    )

            # Real count of the samples
            # (if self.ns>0 some samples may be incomplete because a neighbour has NoData value)
            samples_count = 0

            cols, rows = state.getXSize(), state.getYSize()

            if mode == "All":
                # Approximate sample count:
                band = state.getBand(1)
                nulls = band.mask.sum()  # Count of NA
                samples = rows * cols - nulls

            # Array for samples
            state_params = (
                ("state", float, self.stateVecLen)
                if self.stateVecLen > 1
                else ("state", float)
            )
            factors_params = (
                ("factors", float, self.factorVectLen)
                if self.factorVectLen > 1
                else ("factors", float)
            )
            output_params = (
                ("output", float, self.outputVecLen)
                if self.outputVecLen > 1
                else ("output", float)
            )
            self.data = np.zeros(
                samples,
                dtype=[
                    ("coords", float, 2),
                    state_params,
                    factors_params,
                    output_params,
                ],
            )

            if mode == "All":
                self.rangeChanged.emit(
                    self.tr("Sampling..."), rows - 2 * self.ns
                )
                # i,j  are pixel indexes
                for i in range(
                    self.ns, rows - self.ns
                ):  # Eliminate the raster boundary (of (ns)-size width) because
                    for j in range(
                        self.ns, cols - self.ns
                    ):  # the samples are incomplete in that region
                        sample = self._getSample(state, output, i, j)
                        if sample is not None:
                            self.data[samples_count] = sample
                            samples_count = samples_count + 1
                    self.updateProgress.emit()
                self.data = self.data[
                    :samples_count
                ]  # Crop unused part of the array

            elif mode == "Random":
                self.rangeChanged.emit(self.tr("Sampling..."), samples)
                while samples_count < samples:
                    row = np.random.randint(rows)
                    col = np.random.randint(cols)
                    sample = self._getSample(state, output, row, col)
                    if sample is not None:
                        self.data[samples_count] = sample
                        samples_count = samples_count + 1
                        self.updateProgress.emit()
            elif mode == "Stratified":
                # Analyze output categories:
                categories = output.getBandGradation(1)
                band = output.getBand(1)

                # Select pixels
                average = samples / len(categories)

                samples_count = 0
                self.rangeChanged.emit(self.tr("Sampling..."), samples)
                # Get counts[i] samples of "cat" categories
                for i, cat in enumerate(categories):
                    # Find indices of "cat"-category pixels
                    rows, cols = np.where(band == cat)
                    indices = [(rows[i], cols[i]) for i in range(len(cols))]

                    # Get samples
                    count = 0
                    while count < average:
                        index = np.random.randint(len(indices))
                        row, col = indices[index]
                        sample = self._getSample(state, output, row, col)
                        if sample is not None and samples_count < samples:
                            self.data[samples_count] = sample
                            samples_count = samples_count + 1
                            count = count + 1
                            self.updateProgress.emit()
                        else:
                            count = count + 1
            else:
                raise SamplerError("The mode of sampling is unknown!")

            if shuffle:
                np.random.shuffle(self.data)
        except MemoryError:
            self.errorReport.emit(
                self.tr("The system is out of memory during sampling")
            )
            raise
        except:
            self.errorReport.emit(
                self.tr("An unknown error occurs during sampling")
            )
            raise
        finally:
            self.samplingFinished.emit()<|MERGE_RESOLUTION|>--- conflicted
+++ resolved
@@ -1,9 +1,5 @@
 import os.path
-<<<<<<< HEAD
 from typing import List
-=======
-from typing import Optional, List
->>>>>>> 0755746c
 
 import numpy as np
 from numpy import ma as ma
